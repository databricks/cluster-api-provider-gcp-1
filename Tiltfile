--- conflicted
+++ resolved
@@ -59,11 +59,8 @@
                 patch_args_with_extra_args("capi-kubeadm-bootstrap-system", "capi-kubeadm-bootstrap-controller-manager", kb_extra_args)
 
 def patch_args_with_extra_args(namespace, name, extra_args):
-<<<<<<< HEAD
-    args_str = str(local("{} get deployments {} -n {} -o jsonpath={{.spec.template.spec.containers[1].args}}".format(kubectl_cmd, name, namespace)))
-=======
-    args_str = str(local("kubectl get deployments {} -n {} -o jsonpath={{.spec.template.spec.containers[0].args}}".format(name, namespace)))
->>>>>>> 94c46dc7
+    args_str = str(local("{} get deployments {} -n {} -o jsonpath={{.spec.template.spec.containers[0].args}}".format(kubectl_cmd, name, namespace)))
+    
     args_to_add = [arg for arg in extra_args if arg not in args_str]
     if args_to_add:
         args = args_str[1:-1].split()
